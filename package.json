--- conflicted
+++ resolved
@@ -64,18 +64,10 @@
     "source-map-support": "^0.4.14"
   },
   "scripts": {
-<<<<<<< HEAD
-    "pretest": "eslint src test",
+    "lint": "eslint src test",
     "test": "nodeunit --reporter minimal test/setup.js test/unit/ test/unit/token/ test/unit/auth test/unit/tracking-buffer",
-    "pretest-all": "eslint src test",
+    "test-integration": "nodeunit --reporter minimal test/setup.js test/integration/",
     "test-all": "nodeunit --reporter minimal test/setup.js test/unit/ test/unit/token/ test/unit/auth test/unit/tracking-buffer test/integration/",
-    "pretest-integration": "eslint src test",
-=======
-    "lint": "eslint src test",
-    "test": "nodeunit --reporter minimal test/setup.js test/unit/ test/unit/token/ test/unit/tracking-buffer",
->>>>>>> 0749ecf1
-    "test-integration": "nodeunit --reporter minimal test/setup.js test/integration/",
-    "test-all": "nodeunit --reporter minimal test/setup.js test/unit/ test/unit/token/ test/unit/tracking-buffer test/integration/",
     "build": "rimraf lib && babel src --out-dir lib",
     "prepublish": "npm run build",
     "semantic-release": "semantic-release pre && npm publish && semantic-release post"
